package org.bykn.bosatsu.parser

import cats.{Eval, Monad, Defer, Alternative, FlatMap, Now, MonoidK, Order}
import cats.data.{Chain, NonEmptyList}

import cats.implicits._

/**
 * Following the haskell library trifecta,
 * these parsers either parse successfully, parse 0 and fail,
 * or parse more than 1 and fail. The "or" operation
 * only works for parsing 0 and failing.
 *
 * We call a failure without parsing anything an epsilon failure.
 *
 * We can convert a failure after parsing more than one
 * to a zero parse with .backtrack. Related to backtracking
 * is softProduct, which if the second failure is an espilon
 * failure, yields an epsilon failure for the product.
 *
 * Parses 0 or more characters to return A
 */
sealed abstract class Parser[+A] {
  final def parse(str: String): Either[Parser.Error, (String, A)] = {
    val state = new Parser.Impl.State(str)
    val result = parseMut(state)
    val err = state.error
    val offset = state.offset
    if (err eq null) Right((str.substring(offset), result))
    else Left(Parser.Error(offset, Parser.Expectation.unify(NonEmptyList.fromListUnsafe(err.toList))))
  }

  /**
   * If this returns an epsilon failure, change to success with
   * a value of None, else Some for the parsed value
   */
  def ? : Parser[Option[A]] =
    Parser.oneOf(Parser.map(this)(Some(_)) :: Parser.Impl.optTail)

  /**
   * Don't capture anything, just do the parsing
   * This can be a significant optimization in that
   * it removes internal allocations as much as possible.
   *
   * see also Functor.as(a) which is .void.map(_ => a)
   * or a *> b and a <* b which use void to remove allocations
   * for the side that is discarded.
   */
  def void: Parser[Unit] =
    Parser.void(this)

  /**
   * Discard the value and get the substring that this parser
   * matches
   */
  def string: Parser[String] =
    Parser.string(this)

  /**
   * If this fails, rewind the offset to the starting point
   * so we can be used with oneOf
   */
  def backtrack: Parser[A] =
    Parser.backtrack(this)

  def ~[B](that: Parser[B]): Parser[(A, B)] =
    Parser.product(this, that)

  /**
   * If this parser fails without consuming any input,
   * moving on to that. See backtrack to make any failure
   * rewind and not consume input
   */
  def orElse[A1 >: A](that: Parser[A1]): Parser[A1] =
    Parser.oneOf(this :: that :: Nil)

  def map[B](fn: A => B): Parser[B] =
    Parser.map(this)(fn)

  /**
   * This is the usual monadic composition, but you
   * should much prefer to use ~ or Apply.product, *>, <*, etc
   * if you can since it is much more efficient. This
   * has to call fn on each parse, which could be a lot
   * of extra work is you already know the result as is
   * the case for ~
   */
  def flatMap[B](fn: A => Parser[B]): Parser[B] =
    Parser.flatMap(this)(fn)

  /**
   * Allows us to compose with Parser1 using ~ or flatMap
   * to create a Parser1 (which is needed for .rep, for instance)
   */
  def with1: Parser.With1[A] =
    new Parser.With1(this)

  /**
   * If we can parse this then that, do so,
   * if we fail that without consuming, rewind
   * before this without consuming.
   * If either consume 1 or more, do not rewind
   */
  def soft: Parser.Soft[A] =
    new Parser.Soft(this)

  /**
   * A parser that succeeds consuming nothing if this
   * current parser would fail
   */
  def unary_! : Parser[Unit] =
    Parser.not(this)

  /**
   * Convert this parser to one
   * that rewinds on success
   */
  def peek: Parser[Unit] =
    Parser.peek(this)

  protected def parseMut(state: Parser.Impl.State): A
}

/**
 * Parses 1 or more characters if it succeeds to return A
 */
sealed abstract class Parser1[+A] extends Parser[A] {
  override def void: Parser1[Unit] =
    Parser.void1(this)

  override def string: Parser1[String] =
    Parser.string1(this)

  /**
   * If this fails, rewind the offset to the starting point
   * so we can be used with oneOf
   */
  override def backtrack: Parser1[A] =
    Parser.backtrack1(this)

  override def ~[B](that: Parser[B]): Parser1[(A, B)] =
    Parser.product10(this, that)

  def *>[B](that: Parser[B]): Parser1[B] =
    (void ~ that).map(_._2)

  def <*[B](that: Parser[B]): Parser1[A] =
    (this ~ that.void).map(_._1)


  override def map[B](fn: A => B): Parser1[B] =
    Parser.map1(this)(fn)

  /**
   * This is the usual monadic composition, but you
   * should much prefer to use ~ or Apply.product, *>, <*, etc
   * if you can since it is much more efficient. This
   * has to call fn on each parse, which could be a lot
   * of extra work is you already know the result as is
   * the case for ~
   */
  override def flatMap[B](fn: A => Parser[B]): Parser1[B] =
    Parser.flatMap10(this)(fn)

  /**
   * If this parser fails without consuming any input,
   * moving on to that. See backtrack to make any failure
   * rewind and not consume input
   */
  def orElse1[A1 >: A](that: Parser1[A1]): Parser1[A1] =
    Parser.oneOf1(this :: that :: Nil)

  /**
   * Repeat zero or more times
   */
  def rep: Parser[List[A]] =
    Parser.rep(this)

  /**
   * Repeat min, with min >= 0, or more times
   */
  def rep(min: Int): Parser[List[A]] =
    if (min == 0) rep
    else rep1(min).map(_.toList)

  /**
   * Repeat one or more times
   */
  def rep1: Parser1[NonEmptyList[A]] =
    Parser.rep1(this, min = 1)

  /**
   * Repeat min, with min >= 1, or more times
   */
  def rep1(min: Int): Parser1[NonEmptyList[A]] =
    Parser.rep1(this, min = min)

  /**
   * If we can parse this then that, do so,
   * if we fail that without consuming, rewind
   * before this without consuming.
   * If either consume 1 or more, do not rewind
   */
  override def soft: Parser.Soft1[A] =
    new Parser.Soft1(this)
}

object Parser extends ParserInstances {
  sealed abstract class Expectation {
    def offset: Int
  }

  object Expectation {
    case class Str(offset: Int, str: String) extends Expectation
    // expected a character in a given range
    case class InRange(offset: Int, lower: Char, upper: Char) extends Expectation
    case class StartOfString(offset: Int) extends Expectation
    case class EndOfString(offset: Int, length: Int) extends Expectation
    case class Length(offset: Int, expected: Int, actual: Int) extends Expectation
    case class ExpectedFailureAt(offset: Int, matched: String) extends Expectation
    // this is the result of oneOf(Nil) at a given location
    case class Fail(offset: Int) extends Expectation

    implicit val catsOrderExpectation: Order[Expectation] =
      new Order[Expectation] {
        def compare(left: Expectation, right: Expectation): Int = {
          val c = Integer.compare(left.offset, right.offset)
          if (c != 0) c
          else if (left == right) 0
          else {
            // these are never equal
            (left, right) match {
              case (Str(_, s1), Str(_, s2)) => s1.compare(s2)
              case (Str(_, _), _) => -1
              case (InRange(_, _, _), Str(_, _)) => 1
              case (InRange(_, l1, u1), InRange(_, l2, u2)) =>
                val c1 = Character.compare(l1, l2)
                if (c1 == 0) Character.compare(u1, u2)
                else c1
              case (InRange(_, _, _), _) => -1
              case (StartOfString(_), Str(_, _) | InRange(_, _, _)) => 1
              case (StartOfString(_), _) => -1 // if they have the same offset, already handled above
              case (EndOfString(_, _), Str(_, _) | InRange(_, _, _) | StartOfString(_)) => 1
              case (EndOfString(_, l1), EndOfString(_, l2)) =>
                Integer.compare(l1, l2)
              case (EndOfString(_, _), _) => -1
              case (Length(_, _, _), Str(_, _) | InRange(_, _, _) | StartOfString(_) | EndOfString(_, _)) => 1
              case (Length(_, e1, a1), Length(_, e2, a2)) =>
                val c1 = Integer.compare(e1, e2)
                if (c1 == 0) Integer.compare(a1, a2)
                else c1
              case (Length(_, _, _), _) => -1
              case (ExpectedFailureAt(_, _), Fail(_)) => -1
              case (ExpectedFailureAt(_, m1), ExpectedFailureAt(_, m2)) =>
                m1.compare(m2)
              case (ExpectedFailureAt(_, _), _) => 1
              case (Fail(_), _) => 1
            }
          }
        }
      }

    /**
     * Sort, dedup and unify ranges for the errors accumulated
     * This is called just before finally returning an error in Parser.parse
     */
    def unify(errors: NonEmptyList[Expectation]): NonEmptyList[Expectation] = {
      // merge all the ranges:
      val rangeMerge: List[InRange] =
        errors
          .toList
          .collect { case InRange(o, l, u) => (o, l to u) }
          .groupBy(_._1)
          .iterator
          .flatMap { case (o, ranges) =>
            // TODO: this could be optimized to not enumerate the set
            // for instance, a cheap thing to do is see if they
            // overlap or not
            val ary = ranges.iterator.map(_._2).flatten.toArray
            java.util.Arrays.sort(ary)
            Impl.rangesFor(ary)
              .map { case (l, u) => InRange(o, l, u) }
              .toList
          }
          .toList

      if (rangeMerge.isEmpty) errors.distinct.sorted
      else {
        val nonRanges = errors.toList.filterNot(_.isInstanceOf[InRange])

        NonEmptyList.fromListUnsafe(
          (rangeMerge reverse_::: nonRanges).distinct
        )
        .sorted
      }
    }
  }

  final case class Error(failedAtOffset: Int, expected: NonEmptyList[Expectation]) {
    def offsets: NonEmptyList[Int] =
      expected.map(_.offset).distinct
  }

  /**
   * Enables syntax to access product01, product10 and flatMap01
   */
  final class With1[+A](val parser: Parser[A]) extends AnyVal {
    def ~[B](that: Parser1[B]): Parser1[(A, B)] =
      Parser.product01(parser, that)

    /**
     * This is the usual monadic composition, but you
     * should much prefer to use ~ or Apply.product, *>, <*, etc
     * if you can since it is much more efficient. This
     * has to call fn on each parse, which could be a lot
     * of extra work is you already know the result as is
     * the case for ~
     */
    def flatMap[B](fn: A => Parser1[B]): Parser1[B] =
       Parser.flatMap01(parser)(fn)

    def *>[B](that: Parser1[B]): Parser1[B] =
      product01(void(parser), that).map(_._2)

    def <*[B](that: Parser1[B]): Parser1[A] =
      product01(parser, void1(that)).map(_._1)

    /**
     * If we can parse this then that, do so,
     * if we fail that without consuming, rewind
     * before this without consuming.
     * If either consume 1 or more, do not rewind
     */
    def soft: Soft01[A] =
      new Soft01(parser)
  }

  /**
   * If we can parse this then that, do so,
   * if we fail that without consuming, rewind
   * before this without consuming.
   * If either consume 1 or more, do not rewind
   */
  sealed class Soft[+A](parser: Parser[A]) {
    def ~[B](that: Parser[B]): Parser[(A, B)] =
      softProduct(parser, that)

    def *>[B](that: Parser[B]): Parser[B] =
      softProduct(void(parser), that).map(_._2)

    def <*[B](that: Parser[B]): Parser[A] =
      softProduct(parser, void(that)).map(_._1)
  }

  final class Soft1[+A](parser: Parser1[A]) extends Soft(parser) {
    override def ~[B](that: Parser[B]): Parser1[(A, B)] =
      softProduct10(parser, that)

    override def *>[B](that: Parser[B]): Parser1[B] =
      softProduct10(void1(parser), that).map(_._2)

    override def <*[B](that: Parser[B]): Parser1[A] =
      softProduct10(parser, void(that)).map(_._1)
  }

  final class Soft01[+A](val parser: Parser[A]) extends AnyVal {
    def ~[B](that: Parser1[B]): Parser1[(A, B)] =
      softProduct01(parser, that)

    def *>[B](that: Parser1[B]): Parser1[B] =
      softProduct01(void(parser), that).map(_._2)

    def <*[B](that: Parser1[B]): Parser1[A] =
      softProduct01(parser, void1(that)).map(_._1)
  }

  def pure[A](a: A): Parser[A] =
    Impl.Pure(a)

  /**
   * Parse a given string or
   * fail. This backtracks on failure
   * this is an error if the string is empty
   */
  def string1(str: String): Parser1[Unit] =
    if (str.length == 1) char(str.charAt(0))
    else Impl.Str(str)

  /**
   * Parse a potentially empty string or
   * fail. This backtracks on failure
   */
  def string(str: String): Parser[Unit] =
    if (str.length == 0) unit
    else string1(str)

  def oneOf1[A](parsers: List[Parser1[A]]): Parser1[A] = {
    @annotation.tailrec
    def flatten(ls: List[Parser1[A]], acc: List[Parser1[A]]): List[Parser1[A]] =
      ls match {
        case Nil => acc.reverse.distinct
        case Impl.OneOf1(ps) :: rest =>
          flatten(ps ::: rest, acc)
        case Impl.Fail() :: rest =>
          flatten(rest, acc)
        case notOneOf :: rest =>
          flatten(rest, notOneOf :: acc)
      }

    val flat = flatten(parsers, Nil)
    Impl.mergeCharIn[A, Parser1[A]](flat) match {
      case Nil => fail
      case p :: Nil => p
      case two => Impl.OneOf1(two)
    }
  }

  def oneOf[A](ps: List[Parser[A]]): Parser[A] = {
    @annotation.tailrec
    def flatten(ls: List[Parser[A]], acc: List[Parser[A]]): List[Parser[A]] =
      ls match {
        case Nil => acc.reverse.distinct
        case Impl.OneOf(ps) :: rest =>
          flatten(ps ::: rest, acc)
        case Impl.OneOf1(ps) :: rest =>
          flatten(ps ::: rest, acc)
        case Impl.Fail() :: rest =>
          flatten(rest, acc)
        case notOneOf :: rest =>
          flatten(rest, notOneOf :: acc)
      }

    val flat = flatten(ps, Nil)
    Impl.mergeCharIn[A, Parser[A]](flat) match {
      case Nil => fail
      case p :: Nil => p
      case two => Impl.OneOf(two)
    }
  }

  /**
   * if len < 1, the same as pure("")
   * else length1(len)
   */
  def length(len: Int): Parser[String] =
    if (len > 0) length1(len) else pure("")

  /**
   * Parse the next len characters where len > 0
   * if (len < 1) throw IllegalArgumentException
   */
  def length1(len: Int): Parser1[String] =
    Impl.Length(len)

  /**
   * Repeat this parser 0 or more times
   * note: this can wind up parsing nothing
   */
  def rep[A](p1: Parser1[A]): Parser[List[A]] =
    Impl.Rep(p1)

  /**
   * Repeat this parser 1 or more times
   */
  def rep1[A](p1: Parser1[A], min: Int): Parser1[NonEmptyList[A]] =
    Impl.Rep1(p1, min)

  /**
   *
   * Repeat 1 or more times with a separator
   */
  def rep1Sep[A](p1: Parser1[A], min: Int, sep: Parser[Any]): Parser1[NonEmptyList[A]] = {
    if (min <= 0) throw new IllegalArgumentException(s"require min > 0, found: $min")

    val rest = (sep.void.with1.soft *> p1).rep(min - 1)
    (p1 ~ rest).map { case (h, t) => NonEmptyList(h, t) }
  }

  /**
   * Repeat 0 or more times with a separator
   */
  def repSep[A](p1: Parser1[A], min: Int, sep: Parser[Any]): Parser[List[A]] = {
    if (min <= 0) rep1Sep(p1, 1, sep).?.map {
      case None => Nil
      case Some(nel) => nel.toList
    }
    else rep1Sep(p1, min, sep).map(_.toList)
  }

  def product10[A, B](first: Parser1[A], second: Parser[B]): Parser1[(A, B)] =
    Impl.Prod1(first, second)

  def product01[A, B](first: Parser[A], second: Parser1[B]): Parser1[(A, B)] =
    Impl.Prod1(first, second)

  def product[A, B](first: Parser[A], second: Parser[B]): Parser[(A, B)] =
    Impl.Prod(first, second)

  def softProduct10[A, B](first: Parser1[A], second: Parser[B]): Parser1[(A, B)] =
    Impl.SoftProd1(first, second)

  def softProduct01[A, B](first: Parser[A], second: Parser1[B]): Parser1[(A, B)] =
    Impl.SoftProd1(first, second)

  def softProduct[A, B](first: Parser[A], second: Parser[B]): Parser[(A, B)] =
    Impl.SoftProd(first, second)

  def map[A, B](p: Parser[A])(fn: A => B): Parser[B] =
    Impl.Map(p, fn)

  def map1[A, B](p: Parser1[A])(fn: A => B): Parser1[B] =
    Impl.Map1(p, fn)

  def flatMap[A, B](pa: Parser[A])(fn: A => Parser[B]): Parser[B] =
    Impl.FlatMap(pa, fn)

  def flatMap10[A, B](pa: Parser1[A])(fn: A => Parser[B]): Parser1[B] =
    Impl.FlatMap1(pa, fn)

  def flatMap01[A, B](pa: Parser[A])(fn: A => Parser1[B]): Parser1[B] =
    Impl.FlatMap1(pa, fn)

  def tailRecM[A, B](init: A)(fn: A => Parser[Either[A, B]]): Parser[B] =
    Impl.TailRecM(init, fn)

  def tailRecM1[A, B](init: A)(fn: A => Parser1[Either[A, B]]): Parser1[B] =
    Impl.TailRecM1(init, fn)

  def defer1[A](pa: => Parser1[A]): Parser1[A] =
    Impl.Defer1(() => pa)

  def defer[A](pa: => Parser[A]): Parser[A] =
    Impl.Defer(() => pa)

  val Fail: Parser1[Nothing] = Impl.Fail()
  def fail[A]: Parser1[A] = Fail

  val unit: Parser[Unit] = pure(())

  /**
   * Parse 1 character from the string
   */
  def anyChar: Parser1[Char] =
    Impl.AnyChar

  /**
   * An empty iterable is the same as fail
   */
  def charIn(cs: Iterable[Char]): Parser1[Char] =
    if (cs.isEmpty) fail
    else {
      val ary = cs.toArray
      java.util.Arrays.sort(ary)
      Impl.rangesFor(ary) match {
        case NonEmptyList((low, high), Nil) if low == Char.MinValue && high == Char.MaxValue =>
          anyChar
        case notAnyChar =>
          Impl.CharIn(ary(0).toInt, BitSetUtil.bitSetFor(ary), notAnyChar)
      }
    }

  @inline
  private[this] def charImpl(c: Char): Parser1[Unit] =
    charIn(c :: Nil).void

  // Cache the common parsers to reduce allocations
  private[this] val charArray: Array[Parser1[Unit]] =
    (32 to 126).map { idx => charImpl(idx.toChar) }.toArray

  def char(c: Char): Parser1[Unit] = {
    val cidx = c.toInt - 32
    if ((cidx >= 0) && (cidx < charArray.length)) charArray(cidx)
    else charImpl(c)
  }

  def charIn(c0: Char, cs: Char*): Parser1[Char] =
    charIn(c0 :: cs.toList)

  def charWhere(fn: Char => Boolean): Parser1[Char] =
    charIn(Impl.allChars.filter(fn))

  /**
   * Parse a string while the given function is true
   */
  def charsWhile(fn: Char => Boolean): Parser[String] =
    charWhere(fn).rep.string

  /**
   * Parse a string while the given function is true
   * parses at least one character
   */
  def charsWhile1(fn: Char => Boolean): Parser1[String] =
    charWhere(fn).rep1.string

  def until(p: Parser[Any]): Parser[String] =
    (not(p).with1 ~ anyChar).rep.string

  def void[A](pa: Parser[A]): Parser[Unit] =
    pa match {
      case v@Impl.Void(_) => v
      case Impl.StartParser => Impl.StartParser
      case Impl.EndParser => Impl.EndParser
      case n@Impl.Not(_) => n
      case p@Impl.Peek(_) => p
      case p1: Parser1[A] => void1(p1)
      case notVoid => Impl.Void(Impl.unmap(pa))
    }

  def void1[A](pa: Parser1[A]): Parser1[Unit] =
    pa match {
      case v@Impl.Void1(_) => v
      case p: Impl.Str => p
      case notVoid => Impl.Void1(Impl.unmap1(pa))
    }

  def string[A](pa: Parser[A]): Parser[String] =
    pa match {
      case str@Impl.StringP(_) => str
      case s1: Parser1[A] => string1(s1)
      case notStr => Impl.StringP(Impl.unmap(pa))
    }

  def string1[A](pa: Parser1[A]): Parser1[String] =
    pa match {
      case str@Impl.StringP1(_) => str
      case len@Impl.Length(_) => len
      case notStr => Impl.StringP1(Impl.unmap1(pa))
    }

  /**
   * returns a parser that succeeds if the
   * current parser fails.
   */
  def not(pa: Parser[Any]): Parser[Unit] =
    Impl.Not(void(pa))

  /**
   * a parser that consumes nothing when
   * it succeeds, basically rewind on success
   */
  def peek(pa: Parser[Any]): Parser[Unit] =
    // TODO: we can adjust Rep/Rep1 to do minimal
    // work since we rewind after we are sure there is
    // a match
    Impl.Peek(void(pa))

  /**
   * return the current position in the string
   * we are parsing. This lets you record position information
   * in your ASTs you are parsing
   */
  def index: Parser[Int] = Impl.Index

  // succeeds when we are at the start
  def start: Parser[Unit] = Impl.StartParser

  // succeeds when we are at the end
  def end: Parser[Unit] = Impl.EndParser

  /**
   * If we fail, rewind the offset back so that
   * we can try other branches. This tends
   * to harm debuggability and ideally should be
   * minimized
   */
  def backtrack[A](pa: Parser[A]): Parser[A] =
    pa match {
      case p1: Parser1[A] => backtrack1(p1)
      case pa if Impl.doesBacktrack(pa) => pa
      case nbt => Impl.Backtrack(nbt)
    }

  /**
   * If we fail, rewind the offset back so that
   * we can try other branches. This tends
   * to harm debuggability and ideally should be
   * minimized
   */
  def backtrack1[A](pa: Parser1[A]): Parser1[A] =
    pa match {
      case pa if Impl.doesBacktrack(pa) => pa
      case nbt => Impl.Backtrack1(nbt)
    }

  implicit val catsInstancesParser1: FlatMap[Parser1] with Defer[Parser1] with MonoidK[Parser1]=
    new FlatMap[Parser1] with Defer[Parser1] with MonoidK[Parser1] {
      def empty[A] = Fail

      def defer[A](pa: => Parser1[A]): Parser1[A] =
        defer1(pa)

      def map[A, B](fa: Parser1[A])(fn: A => B): Parser1[B] =
        map1(fa)(fn)

      def flatMap[A, B](fa: Parser1[A])(fn: A => Parser1[B]): Parser1[B] =
        flatMap10(fa)(fn)

      override def product[A, B](pa: Parser1[A], pb: Parser1[B]): Parser1[(A, B)] =
        product10(pa, pb)

      override def map2[A, B, C](pa: Parser1[A], pb: Parser1[B])(fn: (A, B) => C): Parser1[C] =
        map(product(pa, pb)) { case (a, b) => fn(a, b) }

      override def map2Eval[A, B, C](pa: Parser1[A], pb: Eval[Parser1[B]])(fn: (A, B) => C): Eval[Parser1[C]] =
        Now(pb match {
          case Now(pb) => map2(pa, pb)(fn)
          case later => map2(pa, defer(later.value))(fn)
        })

      def tailRecM[A, B](init: A)(fn: A => Parser1[Either[A, B]]): Parser1[B] =
        tailRecM1(init)(fn)

      def combineK[A](pa: Parser1[A], pb: Parser1[A]): Parser1[A] =
        Parser.oneOf1(pa :: pb :: Nil)

      override def void[A](pa: Parser1[A]): Parser1[Unit] =
        pa.void

      override def as[A, B](pa: Parser1[A], b: B): Parser1[B] =
        pa.void.map(_ => b)

      override def productL[A, B](pa: Parser1[A])(pb: Parser1[B]): Parser1[A] =
        map(product(pa, pb.void)) { case (a, _) => a }

      override def productR[A, B](pa: Parser1[A])(pb: Parser1[B]): Parser1[B] =
        map(product(pa.void, pb)) { case (_, b) => b }
    }

  private object Impl {

    val allChars = Char.MinValue to Char.MaxValue

    val optTail: List[Parser[Option[Nothing]]] = Parser.pure(None) :: Nil

    @annotation.tailrec
    final def doesBacktrack[A](p: Parser[A]): Boolean =
      p match {
        case Backtrack(_) | Backtrack1(_) | AnyChar | CharIn(_, _, _) | Str(_) | Length(_) |
          StartParser | EndParser | Index | Pure(_) => true
        case Map(p, _) => doesBacktrack(p)
        case Map1(p, _) => doesBacktrack(p)
        case _ => false
      }

    /**
     * This removes any trailing map functions which
     * can cause wasted allocations if we are later going
     * to void or return strings. This stops
     * at StringP or VoidP since those are markers
     * that anything below has already been transformed
     */
    def unmap[A](pa: Parser[A]): Parser[Any] =
      pa match {
        case p1: Parser1[Any] => unmap1(p1)
        case Map(p, _) =>
          // we discard any allocations done by fn
          unmap(p)
        case StringP(s) =>
          // StringP is added privately, and only after unmap
          s
        case Void(v) =>
          // Void is added privately, and only after unmap
          v
        case n@Not(_) =>
          // not is already voided
          n
        case p@Peek(_) =>
          // peek is already voided
          p
        case Backtrack(p) =>
          // unmap may simplify enough
          // to remove the backtrack wrapper
          Parser.backtrack(unmap(p))
        case OneOf(ps) => OneOf(ps.map(unmap))
        case Prod(p1, p2) =>
          val u1 = unmap(p1)
          val u2 = unmap(p2)
          if (u1 eq Parser.unit) u2
          else if (u2 eq Parser.unit) u1
          else Prod(u1, u2)
        case SoftProd(p1, p2) =>
          val u1 = unmap(p1)
          val u2 = unmap(p2)
          if (u1 eq Parser.unit) u2
          else if (u2 eq Parser.unit) u1
          else SoftProd(u1, u2)
        case Defer(fn) =>
          Defer(() => unmap(compute(fn)))
        case Rep(p) => Rep(unmap1(p))
        case Pure(_) => Parser.unit
        case Index | StartParser | EndParser | TailRecM(_, _) | FlatMap(_, _) =>
          // we can't transform this significantly
          pa
      }

    /**
     * This removes any trailing map functions which
     * can cause wasted allocations if we are later going
     * to void or return strings. This stops
     * at StringP or VoidP since those are markers
     * that anything below has already been transformed
     */
    def unmap1[A](pa: Parser1[A]): Parser1[Any] =
      pa match {
        case Map1(p, _) =>
          // we discard any allocations done by fn
          unmap1(p)
        case StringP1(s) =>
          // StringP is added privately, and only after unmap
          s
        case Void1(v) =>
          // Void is added privately, and only after unmap
          v
        case Backtrack1(p) =>
          // unmap may simplify enough
          // to remove the backtrack wrapper
          Parser.backtrack1(unmap1(p))
        case OneOf1(ps) => OneOf1(ps.map(unmap1))
        case Prod1(p1, p2) => Prod1(unmap(p1), unmap(p2))
        case SoftProd1(p1, p2) => SoftProd1(unmap(p1), unmap(p2))
        case Defer1(fn) =>
          Defer1(() => unmap1(compute1(fn)))
        case Rep1(p, m) => Rep1(unmap1(p), m)
<<<<<<< HEAD
        case AnyChar | CharIn(_, _, _) | Str(_) | Fail() | Length(_) | TailRecM1(_, _) | FlatMap1(_, _) =>
=======
        case AnyChar | CharIn(_, _, _) | Expect(_) | Fail() | Length(_) | TailRecM1(_, _) | FlatMap1(_, _) =>
>>>>>>> 94e5f960
          // we can't transform this significantly
          pa

      }

    final class State(val str: String) {
      var offset: Int = 0
      var error: Chain[Expectation] = null
      var capture: Boolean = true
    }

    case class Pure[A](result: A) extends Parser[A] {
      override def parseMut(state: State): A = result
    }

    case class Length(len: Int) extends Parser1[String] {
      if (len < 1) throw new IllegalArgumentException(s"required length > 0, found $len")

      override def parseMut(state: State): String = {
        val offset = state.offset
        val end = offset + len
        if (end <= state.str.length) {
          val res = if (state.capture) state.str.substring(offset, end) else null
          state.offset = end
          res
        }
        else {
          state.error = Chain.one(Expectation.Length(offset, len, state.str.length - offset))
          null
        }
      }
    }

    def void[A](pa: Parser[A], state: State): Unit = {
      val s0 = state.capture
      state.capture = false
      pa.parseMut(state)
      state.capture = s0
      ()
    }

    case class Void[A](parser: Parser[A]) extends Parser[Unit] {
      override def parseMut(state: State): Unit =
        Impl.void(parser, state)
    }

    case class Void1[A](parser: Parser1[A]) extends Parser1[Unit] {
      override def parseMut(state: State): Unit =
        Impl.void(parser, state)
    }

    def string[A](pa: Parser[A], state: State): String = {
      val s0 = state.capture
      state.capture = false
      val init = state.offset
      pa.parseMut(state)
      val str = state.str.substring(init, state.offset)
      state.capture = s0
      str
    }

    case class StringP[A](parser: Parser[A]) extends Parser[String] {
      override def parseMut(state: State): String =
        Impl.string(parser, state)
    }

    case class StringP1[A](parser: Parser1[A]) extends Parser1[String] {
      override def parseMut(state: State): String =
        Impl.string(parser, state)
    }

    case object StartParser extends Parser[Unit] {
      override def parseMut(state: State): Unit = {
        if (state.offset != 0) {
          state.error = Chain.one(Expectation.StartOfString(state.offset))
        }
        ()
      }
    }

    case object EndParser extends Parser[Unit] {
      override def parseMut(state: State): Unit = {
        if (state.offset != state.str.length) {
          state.error = Chain.one(Expectation.EndOfString(state.offset, state.str.length))
        }
        ()
      }
    }

    case object Index extends Parser[Int] {
      override def parseMut(state: State): Int = state.offset
    }

    final def backtrack[A](pa: Parser[A], state: State): A = {
      val offset = state.offset
      val a = pa.parseMut(state)
      if (state.error ne null) {
        state.offset = offset
      }
      a
    }

    case class Backtrack[A](parser: Parser[A]) extends Parser[A] {
      override def parseMut(state: State): A =
        Impl.backtrack(parser, state)
    }

    case class Backtrack1[A](parser: Parser1[A]) extends Parser1[A] {
      override def parseMut(state: State): A =
        Impl.backtrack(parser, state)
    }

    case class Str(message: String) extends Parser1[Unit] {
      if (message.isEmpty) throw new IllegalArgumentException("we need a non-empty string to expect a message")

      override def parseMut(state: State): Unit = {
        val offset = state.offset
        if (state.str.regionMatches(offset, message, 0, message.length)) {
          state.offset += message.length
          ()
        }
        else {
          state.error = Chain.one(Expectation.Str(offset, message))
          ()
        }
      }
    }

    case class Fail[A]() extends Parser1[A] {
      override def parseMut(state: State): A = {
        state.error = Chain.one(Expectation.Fail(state.offset));
        null.asInstanceOf[A]
      }
    }

    final def oneOf[A](all: List[Parser[A]], state: State): A = {
      var ps = all
      val offset = state.offset
      var errs: Chain[Expectation] = Chain.nil
      while (ps.nonEmpty) {
        val thisParser = ps.head
        ps = ps.tail
        val res = thisParser.parseMut(state)
        // we stop if there was no error
        // or if we consumed some input
        if ((state.error eq null) || (state.offset != offset)) {
          return res
        }
        else {
          // we failed to parse, but didn't consume input
          // is unchanged we continue
          // else we stop
          errs = errs ++ state.error
          state.error = null
        }
      }
      // if we got here, all of them failed, but we
      // never advanced the offset
      state.error = errs
      null.asInstanceOf[A]
    }

    case class OneOf1[A](all: List[Parser1[A]]) extends Parser1[A] {
      require(all.lengthCompare(2) >= 0, s"expected more than two items, found: ${all.size}")
      override def parseMut(state: State): A = oneOf(all, state)
    }

    case class OneOf[A](all: List[Parser[A]]) extends Parser[A] {
      require(all.lengthCompare(2) >= 0, s"expected more than two items, found: ${all.size}")
      override def parseMut(state: State): A = oneOf(all, state)
    }

    final def prod[A, B](pa: Parser[A], pb: Parser[B], state: State): (A, B) = {
      val a = pa.parseMut(state)
      if (state.error eq null) {
        val b = pb.parseMut(state)
        if (state.capture && (state.error eq null)) (a, b)
        else null
      }
      else null
    }

    // we know that at least one of first | second is Parser1
    case class Prod1[A, B](first: Parser[A], second: Parser[B]) extends Parser1[(A, B)] {
      require(first.isInstanceOf[Parser1[_]] || second.isInstanceOf[Parser1[_]])
      override def parseMut(state: State): (A, B) = prod(first, second, state)
    }

    case class Prod[A, B](first: Parser[A], second: Parser[B]) extends Parser[(A, B)] {
      override def parseMut(state: State): (A, B) = prod(first, second, state)
    }

    final def softProd[A, B](pa: Parser[A], pb: Parser[B], state: State): (A, B) = {
      val offset = state.offset
      val a = pa.parseMut(state)
      if (state.error eq null) {
        val offseta = state.offset
        val b = pb.parseMut(state)
        // pa passed, if pb fails without consuming, rewind to offset
        if (state.error ne null) {
          if (state.offset == offseta) {
            state.offset = offset
          }
          // else partial parse of b, don't rewind
          null
        }
        else if (state.capture) (a, b)
        else null
      }
      else null
    }

    // we know that at least one of first | second is Parser1
    case class SoftProd1[A, B](first: Parser[A], second: Parser[B]) extends Parser1[(A, B)] {
      require(first.isInstanceOf[Parser1[_]] || second.isInstanceOf[Parser1[_]])
      override def parseMut(state: State): (A, B) = softProd(first, second, state)
    }

    case class SoftProd[A, B](first: Parser[A], second: Parser[B]) extends Parser[(A, B)] {
      override def parseMut(state: State): (A, B) = softProd(first, second, state)
    }

    final def map[A, B](parser: Parser[A], fn: A => B, state: State): B = {
      val a = parser.parseMut(state)
      if ((state.error eq null) && state.capture) fn(a)
      else null.asInstanceOf[B]
    }

    case class Map[A, B](parser: Parser[A], fn: A => B) extends Parser[B] {
      override def parseMut(state: State): B = Impl.map(parser, fn, state)
    }

    case class Map1[A, B](parser: Parser1[A], fn: A => B) extends Parser1[B] {
      override def parseMut(state: State): B = Impl.map(parser, fn, state)
    }

    final def flatMap[A, B](parser: Parser[A], fn: A => Parser[B], state: State): B = {
      // we can't void before flatMap unfortunately, because
      // we need to be able to produce the next parser
      val cap = state.capture
      state.capture = true
      val a = parser.parseMut(state)
      state.capture = cap

      if (state.error eq null) {
        fn(a).parseMut(state)
      }
      else null.asInstanceOf[B]
    }

    case class FlatMap[A, B](parser: Parser[A], fn: A => Parser[B]) extends Parser[B] {
      override def parseMut(state: State): B = Impl.flatMap(parser, fn, state)
    }

    // at least one of the parsers needs to be a Parser1
    case class FlatMap1[A, B](parser: Parser[A], fn: A => Parser[B]) extends Parser1[B] {
      override def parseMut(state: State): B = Impl.flatMap(parser, fn, state)
    }

    final def tailRecM[A, B](init: Parser[Either[A, B]], fn: A => Parser[Either[A, B]], state: State): B = {
      var p: Parser[Either[A, B]] = init
      // we have to capture
      val c0 = state.capture
      state.capture = true
      while (state.error eq null) {
        val res = p.parseMut(state)
        if (state.error eq null) {
          res match {
            case Right(b) =>
              state.capture = c0
              return b
            case Left(a) =>
              p = fn(a)
          }
        }
      }
      state.capture = c0
      null.asInstanceOf[B]
    }

    case class TailRecM[A, B](init: A, fn: A => Parser[Either[A, B]]) extends Parser[B] {
      private[this] val p1 = fn(init)

      override def parseMut(state: State): B = Impl.tailRecM(p1, fn, state)
    }

    case class TailRecM1[A, B](init: A, fn: A => Parser1[Either[A, B]]) extends Parser1[B] {
      private[this] val p1 = fn(init)

      override def parseMut(state: State): B = Impl.tailRecM(p1, fn, state)
    }

    @annotation.tailrec
    final def compute[A](fn: () => Parser[A]): Parser[A] =
      fn() match {
        case Defer1(f) => compute1(f)
        case Defer(f) => compute(f)
        case notDefer => notDefer
      }
    @annotation.tailrec
    final def compute1[A](fn: () => Parser1[A]): Parser1[A] =
      fn() match {
        case Defer1(f) => compute1(f)
        case notDefer => notDefer
      }

    case class Defer1[A](fn: () => Parser1[A]) extends Parser1[A] {
      private[this] var computed: Parser[A] = null
      override def parseMut(state: State): A = {

        val p0 = computed
        val p =
          if (p0 ne null) p0
          else {
            val res = compute1(fn)
            computed = res
            res
          }

        p.parseMut(state)
      }
    }

    case class Defer[A](fn: () => Parser[A]) extends Parser[A] {
      private[this] var computed: Parser[A] = null
      override def parseMut(state: State): A = {

        val p0 = computed
        val p =
          if (p0 ne null) p0
          else {
            val res = compute(fn)
            computed = res
            res
          }

        p.parseMut(state)
      }
    }

    final def rep[A](p: Parser1[A], min: Int, state: State): List[A] = {
      val cap = state.capture
      val bldr = if (cap) List.newBuilder[A] else null
      var offset = state.offset
      var cnt = 0

      while (true) {
        val a = p.parseMut(state)
        if (state.error eq null) {
          cnt += 1
          if (cap) { bldr += a }
          offset = state.offset
        }
        else if (state.offset != offset) {
          // we partially consumed, this is an error
          return null
        }
        else if (cnt >= min) {
          // return the latest
          state.error = null
          return if (cap) bldr.result() else null
        }
        else {
          return null
        }
      }
      // $COVERAGE-OFF$
      sys.error("unreachable")
      // $COVERAGE-ON$
    }

    case class Rep[A](p1: Parser1[A]) extends Parser[List[A]] {
      override def parseMut(state: State): List[A] = Impl.rep(p1, 0, state)
    }

    case class Rep1[A](p1: Parser1[A], min: Int) extends Parser1[NonEmptyList[A]] {
      if (min < 1) throw new IllegalArgumentException(s"expected min >= 1, found: $min")

      override def parseMut(state: State): NonEmptyList[A] = {
        val head = p1.parseMut(state)

        if (state.error ne null) null
        else {
          val tail = Impl.rep(p1, min - 1, state)
          if (state.capture) NonEmptyList(head, tail) else null
        }
      }
    }

    // invariant: input must be sorted
    def rangesFor(charArray: Array[Char]): NonEmptyList[(Char, Char)] = {
      def rangesFrom(start: Char, end: Char, idx: Int): NonEmptyList[(Char, Char)] =
        if (idx >= charArray.length || (idx < 0)) NonEmptyList((start, end), Nil)
        else {
          val end1 = charArray(idx)
          if ((end1.toInt == end.toInt + 1) || (end1 == end)) rangesFrom(start, end1, idx + 1)
          else {
            // we had a break:
            (start, end) :: rangesFrom(end1, end1, idx + 1)
          }
        }

      rangesFrom(charArray(0), charArray(0), 1)
    }

    /*
     * Merge CharIn bitsets
     */
    def mergeCharIn[A, P <: Parser[A]](ps: List[P]): List[P] = {
      def loop(ps: List[P], front: List[(Int, BitSetUtil.Tpe)]): List[P] = {
        @inline
        def frontRes: List[P] =
          front match {
            case Nil => Nil
            case nel => Parser.charIn(BitSetUtil.union(nel)).asInstanceOf[P] :: Nil
          }

        ps match {
          case Nil => frontRes
          case AnyChar :: tail =>
            // AnyChar is bigger than all subsequent CharIn:
            // and any direct prefix CharIns
            val tail1 = tail.filterNot(_.isInstanceOf[CharIn])
            AnyChar.asInstanceOf[P] :: tail1
          case CharIn(m, bs, _) :: tail =>
            loop(tail, (m, bs) :: front)
          case h :: tail =>
            // h is not an AnyChar or CharIn
            // we make our prefix frontRes
            // and resume working on the tail
            frontRes ::: (h :: loop(tail, Nil))
        }
      }

      loop(ps, Nil)
    }

    case object AnyChar extends Parser1[Char] {
      override def parseMut(state: State): Char = {
        val offset = state.offset
        if (offset < state.str.length) {
          val char = state.str.charAt(offset)
          state.offset += 1
          char
        }
        else {
          state.error = Chain.one(Expectation.InRange(offset, Char.MinValue, Char.MaxValue))
          '\u0000'
        }
      }
    }

    case class CharIn(min: Int, bitSet: BitSetUtil.Tpe, ranges: NonEmptyList[(Char, Char)]) extends Parser1[Char] {

      override def toString = s"CharIn($min, bitSet = ..., $ranges)"

      def makeError(offset: Int): Chain[Expectation] =
        Chain.fromSeq(ranges.toList.map { case (s, e) => Expectation.InRange(offset, s, e) })

      override def parseMut(state: State): Char = {
        val offset = state.offset
        if (offset < state.str.length) {
          val char = state.str.charAt(offset)
          val cInt = char.toInt
          if (BitSetUtil.isSet(bitSet, cInt - min)) {
            // we found the character
            state.offset += 1
            char
          }
          else {
            state.error = makeError(offset)
            '\u0000'
          }
        }
        else {
          state.error = makeError(offset)
          '\u0000'
        }
      }
    }

    /*
     * If pa fails, succeed parsing nothing
     * else fail
     */
    case class Not(under: Parser[Unit]) extends Parser[Unit] {
      override def parseMut(state: State): Unit = {
        val offset = state.offset
        under.parseMut(state)
        if (state.error ne null) {
          // under failed, so we succeed
          state.error = null
          state.offset = offset
        }
        else {
          // under succeeded but we expected failure here
          val matchedStr = state.str.substring(offset, state.offset)
          // we don't reset the offset, so if the underlying parser
          // advanced it will fail in a OneOf
          state.error = Chain.one(Expectation.ExpectedFailureAt(offset, matchedStr))
<<<<<<< HEAD
          state.offset = offset
=======
>>>>>>> 94e5f960
        }

        ()
      }
    }

    /*
     * succeeds if the underlying parser succeeds, but we do
     * not advance
     */
    case class Peek(under: Parser[Unit]) extends Parser[Unit] {
      override def parseMut(state: State): Unit = {
        val offset = state.offset
        under.parseMut(state)
        if (state.error eq null) {
          // under passed, so we succeed
          state.offset = offset
        }
        // else under failed, so we fail
        ()
      }
    }
  }
}

abstract class ParserInstances {
  implicit val catInstancesParser: Monad[Parser] with Alternative[Parser] with Defer[Parser] =
    new Monad[Parser] with Alternative[Parser] with Defer[Parser] {
      def pure[A](a: A): Parser[A] = Parser.pure(a)

      def defer[A](a: => Parser[A]) = Parser.defer(a)

      def empty[A]: Parser[A] = Parser.Fail

      override def map[A, B](fa: Parser[A])(fn: A => B): Parser[B] = Parser.map(fa)(fn)

      override def product[A, B](fa: Parser[A], fb: Parser[B]): Parser[(A, B)] = Parser.product(fa, fb)

      override def map2[A, B, C](pa: Parser[A], pb: Parser[B])(fn: (A, B) => C): Parser[C] =
        map(product(pa, pb)) { case (a, b) => fn(a, b) }

      override def map2Eval[A, B, C](pa: Parser[A], pb: Eval[Parser[B]])(fn: (A, B) => C): Eval[Parser[C]] =
        Now(pb match {
          case Now(pb) => map2(pa, pb)(fn)
          case later => map2(pa, defer(later.value))(fn)
        })

      def flatMap[A, B](fa: Parser[A])(fn: A => Parser[B]): Parser[B] =
        Parser.flatMap(fa)(fn)

      def combineK[A](pa: Parser[A], pb: Parser[A]): Parser[A] =
        Parser.oneOf(pa :: pb :: Nil)

      def tailRecM[A, B](init: A)(fn: A => Parser[Either[A, B]]): Parser[B] =
        Parser.tailRecM(init)(fn)

      override def void[A](pa: Parser[A]): Parser[Unit] =
        Parser.void(pa)

      override def as[A, B](pa: Parser[A], b: B): Parser[B] =
        Parser.void(pa).map(_ => b)

      override def productL[A, B](pa: Parser[A])(pb: Parser[B]): Parser[A] =
        map(product(pa, pb.void)) { case (a, _) => a }

      override def productR[A, B](pa: Parser[A])(pb: Parser[B]): Parser[B] =
        map(product(pa.void, pb)) { case (_, b) => b }
    }
}<|MERGE_RESOLUTION|>--- conflicted
+++ resolved
@@ -821,11 +821,7 @@
         case Defer1(fn) =>
           Defer1(() => unmap1(compute1(fn)))
         case Rep1(p, m) => Rep1(unmap1(p), m)
-<<<<<<< HEAD
         case AnyChar | CharIn(_, _, _) | Str(_) | Fail() | Length(_) | TailRecM1(_, _) | FlatMap1(_, _) =>
-=======
-        case AnyChar | CharIn(_, _, _) | Expect(_) | Fail() | Length(_) | TailRecM1(_, _) | FlatMap1(_, _) =>
->>>>>>> 94e5f960
           // we can't transform this significantly
           pa
 
@@ -1318,7 +1314,6 @@
         if (state.error ne null) {
           // under failed, so we succeed
           state.error = null
-          state.offset = offset
         }
         else {
           // under succeeded but we expected failure here
@@ -1326,12 +1321,9 @@
           // we don't reset the offset, so if the underlying parser
           // advanced it will fail in a OneOf
           state.error = Chain.one(Expectation.ExpectedFailureAt(offset, matchedStr))
-<<<<<<< HEAD
-          state.offset = offset
-=======
->>>>>>> 94e5f960
-        }
-
+        }
+
+        state.offset = offset
         ()
       }
     }
