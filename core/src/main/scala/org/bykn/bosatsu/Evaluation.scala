--- conflicted
+++ resolved
@@ -276,15 +276,10 @@
 
 }
 
-<<<<<<< HEAD
-case class Evaluation(inferredPm: PackageMap.Inferred, externals: Externals) {
-=======
 case class Evaluation[T](pm: PackageMap.Typed[T], externals: Externals) {
->>>>>>> c7dc2fed
   import Evaluation.{Value, Scoped, Env}
   import Value._
 
-  val pm = NormalizePackageMap(inferredPm).normalizePackageMap
   def evaluate(p: PackageName, varName: Identifier): Option[(Eval[Value], Type)] =
     pm.toMap.get(p).map { pack =>
       val (s, t) = eval((pack, Left(varName)))
@@ -342,15 +337,6 @@
       }
     }
 
-<<<<<<< HEAD
-  private type Ref = Either[Identifier, TypedExpr[(Declaration, Normalization.NormalExpressionTag)]]
-
-  private def evalBranch(
-    tpe: Type,
-    branches: NonEmptyList[(Pattern[(PackageName, Constructor), Type], TypedExpr[(Declaration, Normalization.NormalExpressionTag)])],
-    p: Package.Normalized,
-    recurse: ((Package.Normalized, Ref)) => (Scoped, Type)): (Value, Env) => Eval[Value] = {
-=======
   private type Ref = Either[Identifier, TypedExpr[T]]
 
   private def evalBranch(
@@ -358,7 +344,6 @@
     branches: NonEmptyList[(Pattern[(PackageName, Constructor), Type], TypedExpr[T])],
     p: Package.Typed[T],
     recurse: ((Package.Typed[T], Ref)) => (Scoped, Type)): (Value, Env) => Eval[Value] = {
->>>>>>> c7dc2fed
       val dtConst@Type.TyConst(Type.Const.Defined(pn0, tn)) =
         Type.rootConst(tpe).getOrElse(sys.error(s"failure to get type: $tpe")) // this is safe because it has type checked
 
@@ -604,15 +589,9 @@
    * TODO, expr is a TypedExpr so we already know the type. returning it does not do any good that I
    * can see.
    */
-<<<<<<< HEAD
-  private def evalTypedExpr(p: Package.Normalized,
-    expr: TypedExpr[(Declaration, Normalization.NormalExpressionTag)],
-    recurse: ((Package.Normalized, Ref)) => (Scoped, Type)): Scoped = {
-=======
   private def evalTypedExpr(p: Package.Typed[T],
     expr: TypedExpr[T],
     recurse: ((Package.Typed[T], Ref)) => (Scoped, Type)): Scoped = {
->>>>>>> c7dc2fed
 
     import TypedExpr._
 
@@ -670,13 +649,8 @@
    * We only call this on typechecked names, which means we know
    * that names resolve
    */
-<<<<<<< HEAD
-  private[this] val eval: ((Package.Normalized, Ref)) => (Scoped, Type) =
-    Memoize.function[(Package.Normalized, Ref), (Scoped, Type)] {
-=======
   private[this] val eval: ((Package.Typed[T], Ref)) => (Scoped, Type) =
     Memoize.function[(Package.Typed[T], Ref), (Scoped, Type)] {
->>>>>>> c7dc2fed
       case ((pack, Right(expr)), recurse) =>
         (evalTypedExpr(pack, expr, recurse), expr.getType)
       case ((pack, Left(item)), recurse) =>
