package org.bykn.bosatsu

<<<<<<< HEAD
sealed abstract class FfiCall {
  def call(t: rankn.Type): Value
}

object FfiCall {
  final case class Fn1(fn: Value => Value) extends FfiCall {
    import Value.FnValue

    private[this] val evalFn: FnValue = FnValue(fn)

    def call(t: rankn.Type): Value = evalFn
  }
  final case class Fn2(fn: (Value, Value) => Value) extends FfiCall {
    import Value.FnValue

    private[this] val evalFn: FnValue =
      FnValue { e1 =>
        FnValue { e2 =>
          fn(e1, e2)
        }
      }

    def call(t: rankn.Type): Value = evalFn
  }
  final case class Fn3(fn: (Value, Value, Value) => Value) extends FfiCall {
    import Value.FnValue

    private[this] val evalFn: FnValue =
      FnValue { e1 =>
        FnValue { e2 =>
          FnValue { e3 =>
            fn(e1, e2, e3)
          }
        }
      }

    def call(t: rankn.Type): Value = evalFn
  }

  final case class ExprFn(wrapper: (LetFreeEvaluation.LetFreeValue, rankn.Type, LetFreeEvaluation.Cache, LetFreeEvaluation.ToLFV) => Any) extends FfiCall {
    import LetFreeEvaluation.ExprFnValue

    private[this] def evalExprFn(t: rankn.Type): ExprFnValue = ExprFnValue({ (e1, cache, eval) => Value.ExternalValue(wrapper(e1, t, cache, eval)) })

    def call(t: rankn.Type): Value = new Value.FnValue(evalExprFn(t))
  }

  def getJavaType(t: rankn.Type): List[Class[_]] = {
    def loop(t: rankn.Type, top: Boolean): List[Class[_]] = {
      t match {
        case rankn.Type.Fun(a, b) if top =>
          loop(a, false) match {
            case at :: Nil => at :: loop(b, top)
            case function => sys.error(s"unsupported function type $function in $t")
          }
        case rankn.Type.ForAll(_, t) =>
          loop(t, top)
        case _ => classOf[Value] :: Nil
      }
    }
    loop(t, true)
  }
}

=======
>>>>>>> f113990c
case class Externals(toMap: Map[(PackageName, String), FfiCall]) {
  def add(pn: PackageName, value: String, f: FfiCall): Externals =
    Externals(toMap + ((pn, value) -> f))

  def ++(that: Externals): Externals =
    Externals(toMap ++ that.toMap)
}

object Externals {
  def empty: Externals = Externals(Map.empty)
}<|MERGE_RESOLUTION|>--- conflicted
+++ resolved
@@ -1,72 +1,5 @@
 package org.bykn.bosatsu
 
-<<<<<<< HEAD
-sealed abstract class FfiCall {
-  def call(t: rankn.Type): Value
-}
-
-object FfiCall {
-  final case class Fn1(fn: Value => Value) extends FfiCall {
-    import Value.FnValue
-
-    private[this] val evalFn: FnValue = FnValue(fn)
-
-    def call(t: rankn.Type): Value = evalFn
-  }
-  final case class Fn2(fn: (Value, Value) => Value) extends FfiCall {
-    import Value.FnValue
-
-    private[this] val evalFn: FnValue =
-      FnValue { e1 =>
-        FnValue { e2 =>
-          fn(e1, e2)
-        }
-      }
-
-    def call(t: rankn.Type): Value = evalFn
-  }
-  final case class Fn3(fn: (Value, Value, Value) => Value) extends FfiCall {
-    import Value.FnValue
-
-    private[this] val evalFn: FnValue =
-      FnValue { e1 =>
-        FnValue { e2 =>
-          FnValue { e3 =>
-            fn(e1, e2, e3)
-          }
-        }
-      }
-
-    def call(t: rankn.Type): Value = evalFn
-  }
-
-  final case class ExprFn(wrapper: (LetFreeEvaluation.LetFreeValue, rankn.Type, LetFreeEvaluation.Cache, LetFreeEvaluation.ToLFV) => Any) extends FfiCall {
-    import LetFreeEvaluation.ExprFnValue
-
-    private[this] def evalExprFn(t: rankn.Type): ExprFnValue = ExprFnValue({ (e1, cache, eval) => Value.ExternalValue(wrapper(e1, t, cache, eval)) })
-
-    def call(t: rankn.Type): Value = new Value.FnValue(evalExprFn(t))
-  }
-
-  def getJavaType(t: rankn.Type): List[Class[_]] = {
-    def loop(t: rankn.Type, top: Boolean): List[Class[_]] = {
-      t match {
-        case rankn.Type.Fun(a, b) if top =>
-          loop(a, false) match {
-            case at :: Nil => at :: loop(b, top)
-            case function => sys.error(s"unsupported function type $function in $t")
-          }
-        case rankn.Type.ForAll(_, t) =>
-          loop(t, top)
-        case _ => classOf[Value] :: Nil
-      }
-    }
-    loop(t, true)
-  }
-}
-
-=======
->>>>>>> f113990c
 case class Externals(toMap: Map[(PackageName, String), FfiCall]) {
   def add(pn: PackageName, value: String, f: FfiCall): Externals =
     Externals(toMap + ((pn, value) -> f))
